# random seed for batch sampling
seed: 0

# name for this experiment in the local run directory and on wandb
exp_name: sft-eeyore

# the batch size for training; for FSDP, the batch size per GPU is batch_size / (grad_accumulation_steps * num_gpus)
batch_size: 12 # FSDP 3 gpus

# the batch size during evaluation and sampling, if enabled
eval_batch_size: 12

# debug mode (disables wandb, model checkpointing, etc.)
debug: false

# the port to use for FSDP
fsdp_port: null

# which dataset(s) to train on; can pass a list like datasets=[hh,shp]
datasets:
<<<<<<< HEAD
- hh
# - eeyore
=======
- eeyore_sft
>>>>>>> 95794f1f

# wandb configuration
wandb:
  enabled: true
  entity: null
  project: "direct-preference-optimization"

# to create the local run directory and cache models/datasets,
#   we will try each of these directories in order; if none exist,
#   we will create the last one and use it
local_dirs:
  - /scr-ssd
  - /scr
  - .cache

# whether or not to generate samples during evaluation; disable for FSDP/TensorParallel
#   is recommended, because they are slow
sample_during_eval: false

# how many model samples to generate during evaluation
n_eval_model_samples: 16

# whether to eval at the very beginning of training
do_first_eval: true

# an OmegaConf resolver that returns the local run directory, calling a function in utils.py
local_run_dir: ${get_local_run_dir:${exp_name},${local_dirs}}

# the learning rate
lr: 5e-6 #sft

# number of steps to accumulate over for each batch
#   (e.g. if batch_size=4 and gradient_accumulation_steps=2, then we will
#   accumulate gradients over 2 microbatches of size 2)
gradient_accumulation_steps: 2 # micro batch size 2

# the maximum gradient norm to clip to
max_grad_norm: 10.0

# the maximum allowed length for an input (prompt + response)
max_length: 3076

# the maximum allowed length for a prompt
max_prompt_length: 2048

# the number of epochs to train for; if null, must specify n_examples
n_epochs: 2

# the number of examples to train for; if null, must specify n_epochs
n_examples: null

# the number of examples to evaluate on (and sample from, if sample_during_eval is true)
n_eval_examples: 256

# the trainer class to use (e.g. BasicTrainer, FSDPTrainer, TensorParallelTrainer)
trainer: FSDPTrainer

# The optimizer to use; we use RMSprop because it works about as well as Adam and is more memory-efficient
optimizer: RMSprop

# number of linear warmup steps for the learning rate
warmup_steps: 150

# whether or not to use activation/gradient checkpointing
activation_checkpointing: true

# evaluate and save model every eval_every steps
eval_every: 200

# prevent wandb from logging more than once per minimum_log_interval_secs
minimum_log_interval_secs: 1.0

defaults:
- _self_
- model: tinyllama # basic model configuration
- loss: sft # which loss function, either sft or dpo (specify loss.beta if using dpo)<|MERGE_RESOLUTION|>--- conflicted
+++ resolved
@@ -18,12 +18,9 @@
 
 # which dataset(s) to train on; can pass a list like datasets=[hh,shp]
 datasets:
-<<<<<<< HEAD
-- hh
 # - eeyore
-=======
 - eeyore_sft
->>>>>>> 95794f1f
+
 
 # wandb configuration
 wandb:
